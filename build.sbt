--- conflicted
+++ resolved
@@ -2,11 +2,9 @@
 
 organization := "org.playstrategy"
 
-<<<<<<< HEAD
+
 version := "10.2.1-pstrat83-beta-1"
-=======
-version := "10.2.1-pstrat82"
->>>>>>> 6ce1729e
+
 
 scalaVersion := "2.13.5"
 
