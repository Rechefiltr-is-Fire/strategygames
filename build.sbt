name := "strategygames"

organization := "org.playstrategy"

<<<<<<< HEAD
version := "10.2.1-pstrat37"
=======
version := "10.2.1-pstrat42"
>>>>>>> b87355bf

scalaVersion := "2.13.5"

val fairystockfishVersion = "0.0.7"

libraryDependencies ++= List(
  "org.scala-lang.modules"   %% "scala-parser-combinators" % "1.1.2",
  "org.specs2"               %% "specs2-core"              % "4.10.0" % Test,
  "org.specs2"               %% "specs2-cats"              % "4.10.0" % Test,
  "com.github.ornicar"       %% "scalalib"                 % "7.0.2",
  "joda-time"                 % "joda-time"                % "2.10.10",
  "org.typelevel"            %% "cats-core"                % "2.2.0",
  "org.playstrategy"          % "fairystockfish"           % fairystockfishVersion,
  "com.joansala.aalina"       % "aalina"                   % "2.1.0-pstrat1"
)

// Explicitly add in the linux-class path
lazy val fairystockfish = Artifact("fairystockfish", "linux-x86_64")
libraryDependencies += "org.playstrategy" % "fairystockfish" % fairystockfishVersion artifacts fairystockfish
classpathTypes ++= Set("linux-x86_64")

resolvers ++= Seq(
  "lila-maven" at "https://raw.githubusercontent.com/Mind-Sports-Games/lila-maven/master",
 ) ++ sys.env.get("LILA_MAVEN_RESOLVERS").map(_.split(",").zipWithIndex.map{case (x,i) => s"local-maven-$i" at x}).map(_.toSeq).getOrElse(Seq())


scalacOptions ++= Seq(
  "-encoding",
  "utf-8",
  "-explaintypes",
  "-feature",
  "-language:higherKinds",
  "-language:implicitConversions",
  "-language:postfixOps",
  "-Ymacro-annotations",
  // Warnings as errors!
  // "-Xfatal-warnings",
  // Linting options
  "-unchecked",
  "-Xcheckinit",
  "-Xlint:adapted-args",
  "-Xlint:constant",
  "-Xlint:delayedinit-select",
  "-Xlint:deprecation",
  "-Xlint:inaccessible",
  "-Xlint:infer-any",
  "-Xlint:missing-interpolator",
  "-Xlint:nullary-unit",
  "-Xlint:option-implicit",
  "-Xlint:package-object-classes",
  "-Xlint:poly-implicit-overload",
  "-Xlint:private-shadow",
  "-Xlint:stars-align",
  "-Xlint:type-parameter-shadow",
  "-Wdead-code",
  "-Wextra-implicit",
  // "-Wnumeric-widen",
  "-Wunused:imports",
  "-Wunused:locals",
  "-Wunused:patvars",
  "-Wunused:privates",
  "-Wunused:implicits",
  "-Wunused:params",
  "-Wvalue-discard",
  "-Xmaxerrs",
  "12"
)

publishTo := Option(Resolver.file("file", new File(sys.props.getOrElse("publishTo", ""))))<|MERGE_RESOLUTION|>--- conflicted
+++ resolved
@@ -2,11 +2,7 @@
 
 organization := "org.playstrategy"
 
-<<<<<<< HEAD
-version := "10.2.1-pstrat37"
-=======
 version := "10.2.1-pstrat42"
->>>>>>> b87355bf
 
 scalaVersion := "2.13.5"
 
