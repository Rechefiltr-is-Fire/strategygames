--- conflicted
+++ resolved
@@ -15,20 +15,12 @@
   "com.github.ornicar"     %% "scalalib"                 % "7.0.2",
   "joda-time"               % "joda-time"                % "2.10.10",
   "org.typelevel"          %% "cats-core"                % "2.2.0",
-<<<<<<< HEAD
-  "org.playstrategy"        % "fairystockfish"           % "0.0.7"
-=======
   "org.playstrategy"        % "fairystockfish"           % fairystockfishVersion
->>>>>>> 10dae631
 )
 
 // Explicitly add in the linux-class path
 lazy val fairystockfish = Artifact("fairystockfish", "linux-x86_64")
-<<<<<<< HEAD
-libraryDependencies += "org.playstrategy"        % "fairystockfish"           % "0.0.7" artifacts(fairystockfish)
-=======
 libraryDependencies += "org.playstrategy" % "fairystockfish" % fairystockfishVersion artifacts fairystockfish
->>>>>>> 10dae631
 classpathTypes ++= Set("linux-x86_64")
 
 resolvers ++= Seq(
