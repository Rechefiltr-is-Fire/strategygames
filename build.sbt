name := "strategygames"

organization := "org.playstrategy"

<<<<<<< HEAD
version := "10.2.1-pstrat13_7"
=======
version := "10.2.1-pstrat16"
>>>>>>> b17f0c1e

scalaVersion := "2.13.5"

libraryDependencies ++= List(
  "org.scala-lang.modules" %% "scala-parser-combinators" % "1.1.2",
  "org.specs2"             %% "specs2-core"              % "4.10.0" % Test,
  "org.specs2"             %% "specs2-cats"              % "4.10.0" % Test,
  "com.github.ornicar"     %% "scalalib"                 % "7.0.2",
  "joda-time"               % "joda-time"                % "2.10.10",
  "org.typelevel"          %% "cats-core"                % "2.2.0"
)

resolvers ++= Seq(
  "lila-maven" at "https://raw.githubusercontent.com/ornicar/lila-maven/master"
)

scalacOptions ++= Seq(
  "-encoding",
  "utf-8",
  "-explaintypes",
  "-feature",
  "-language:higherKinds",
  "-language:implicitConversions",
  "-language:postfixOps",
  "-Ymacro-annotations",
  // Warnings as errors!
  // "-Xfatal-warnings",
  // Linting options
  "-unchecked",
  "-Xcheckinit",
  "-Xlint:adapted-args",
  "-Xlint:constant",
  "-Xlint:delayedinit-select",
  "-Xlint:deprecation",
  "-Xlint:inaccessible",
  "-Xlint:infer-any",
  "-Xlint:missing-interpolator",
  "-Xlint:nullary-unit",
  "-Xlint:option-implicit",
  "-Xlint:package-object-classes",
  "-Xlint:poly-implicit-overload",
  "-Xlint:private-shadow",
  "-Xlint:stars-align",
  "-Xlint:type-parameter-shadow",
  "-Wdead-code",
  "-Wextra-implicit",
  // "-Wnumeric-widen",
  "-Wunused:imports",
  "-Wunused:locals",
  "-Wunused:patvars",
  "-Wunused:privates",
  "-Wunused:implicits",
  "-Wunused:params",
  "-Wvalue-discard",
  "-Xmaxerrs",
  "12"
)

publishTo := Option(Resolver.file("file", new File(sys.props.getOrElse("publishTo", ""))))<|MERGE_RESOLUTION|>--- conflicted
+++ resolved
@@ -2,11 +2,7 @@
 
 organization := "org.playstrategy"
 
-<<<<<<< HEAD
-version := "10.2.1-pstrat13_7"
-=======
-version := "10.2.1-pstrat16"
->>>>>>> b17f0c1e
+version := "10.2.1-pstrat21_1"
 
 scalaVersion := "2.13.5"
 
