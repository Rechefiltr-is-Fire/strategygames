--- conflicted
+++ resolved
@@ -47,13 +47,10 @@
   def displayPiece: String
   def pieceSetThemes: List[String]
   def pieceSetDefault: String
-<<<<<<< HEAD
+  def boardThemes: List[String]
+  def boardThemeDefault: String
   def playerNames: Map[Player, String]
   def playerColors: Map[Player, String]
-=======
-  def boardThemes: List[String]
-  def boardThemeDefault: String
->>>>>>> 6643793e
 
   override def toString = s"GameFamily($name)"
 }
@@ -74,18 +71,14 @@
                               "governor", "horsey", "icpieces", "kosal", "leipzig", "letter", "maestro",
                               "pirouetti", "pixel", "reillycraig", "riohacha", "shapes", "spatial",
                               "staunty", "tatiana")
-<<<<<<< HEAD
-    def pieceSetDefault= "cburnett"
-    def playerNames = Map(P1 -> "White", P2 -> "Black")
-    def playerColors = Map(P1 -> "white", P2 -> "black")
-=======
     def pieceSetDefault= "staunty"
     def boardThemes = List ("blue", "blue2", "blue3", "blue-marble", "canvas", "wood", "wood2",
                             "wood3", "wood4", "maple", "maple2", "brown", "leather", "green",
                             "marble", "green-plastic", "grey", "metal", "olive", "newspaper",
                             "purple", "purple-diag", "pink", "ic", "horsey")
     def boardThemeDefault = "maple"
->>>>>>> 6643793e
+    def playerNames = Map(P1 -> "White", P2 -> "Black")
+    def playerColors = Map(P1 -> "white", P2 -> "black")
   }
 
   final case class Draughts() extends GameFamily {
@@ -99,15 +92,12 @@
     def displayPiece = "wK"
     def pieceSetThemes = List("wide_crown", "fabirovsky", "check_yb")
     def pieceSetDefault= "wide_crown"
-<<<<<<< HEAD
-    def playerNames = Map(P1 -> "White", P2 -> "Black")
-    def playerColors = Map(P1 -> "white", P2 -> "black")
-=======
     def boardThemes = List ("blue", "blue2", "blue3", "canvas", "wood", "wood2", "wood3",
                             "maple", "brown", "leather", "green", "marble", "grey", "metal",
                             "olive", "purple")
     def boardThemeDefault = "blue3"
->>>>>>> 6643793e
+    def playerNames = Map(P1 -> "White", P2 -> "Black")
+    def playerColors = Map(P1 -> "white", P2 -> "black")
   }
 
   final case class LinesOfAction() extends GameFamily {
@@ -120,18 +110,14 @@
     def variants = Variant.all(GameLogic.Chess()).filter(_.gameFamily == this)
     def displayPiece = "wL"
     def pieceSetThemes = List("fabirovsky_loa", "check_yb_loa", "wide")
-<<<<<<< HEAD
-    def pieceSetDefault= "fabirovsky_loa"
-    def playerNames = Map(P1 -> "Black", P2 -> "White")
-    def playerColors = Map(P1 -> "black", P2 -> "white")
-=======
     def pieceSetDefault= "check_yb_loa"
     def boardThemes = List ("blue", "blue2", "blue3", "blue-marble", "canvas", "wood", "wood2",
                             "wood3", "wood4", "maple", "maple2", "brown", "leather", "green",
                             "marble", "green-plastic", "grey", "metal", "olive", "newspaper",
                             "purple", "purple-diag", "pink", "ic", "horsey")
     def boardThemeDefault = "marble"
->>>>>>> 6643793e
+    def playerNames = Map(P1 -> "Black", P2 -> "White")
+    def playerColors = Map(P1 -> "black", P2 -> "white")
   }
 
   final case class Shogi() extends GameFamily {
@@ -145,13 +131,10 @@
     def displayPiece = "0KE"
     def pieceSetThemes = List("2kanji", "ctw")
     def pieceSetDefault= "2kanji"
-<<<<<<< HEAD
+    def boardThemes = List ("wood", "clear")
+    def boardThemeDefault = "wood"
     def playerNames = Map(P1 -> "Sente", P2 -> "Gote")
     def playerColors = Map(P1 -> "black", P2 -> "white")
-=======
-    def boardThemes = List ("wood", "clear")
-    def boardThemeDefault = "wood"
->>>>>>> 6643793e
   }
 
   final case class Xiangqi() extends GameFamily {
@@ -165,13 +148,10 @@
     def displayPiece = "RH"
     def pieceSetThemes = List("2dhanzi", "ka")
     def pieceSetDefault= "2dhanzi"
-<<<<<<< HEAD
+    def boardThemes = List ("grey", "green")
+    def boardThemeDefault = "green"
     def playerNames = Map(P1 -> "Red", P2 -> "Black")
     def playerColors = Map(P1 -> "red", P2 -> "black")
-=======
-    def boardThemes = List ("grey", "green")
-    def boardThemeDefault = "green"
->>>>>>> 6643793e
   }
 
   def all: List[GameFamily] = List(
