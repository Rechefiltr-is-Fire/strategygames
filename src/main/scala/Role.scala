--- conflicted
+++ resolved
@@ -28,11 +28,8 @@
     val binaryInt = r.binaryInt
     val hashInt = r.hashInt
     val name = r.name
-<<<<<<< HEAD
-    val storable = r.storable
-=======
     val groundName = r.groundName
->>>>>>> b17f0c1e
+    val storable = r.storable
     override def toString() = r.name
   }
 
@@ -42,7 +39,7 @@
     val binaryInt = r.binaryInt
     val hashInt = r.hashInt
     val name = r.name
-<<<<<<< HEAD
+    val groundName = r.name
     val storable = false
     override def toString() = r.name
   }
@@ -53,10 +50,8 @@
     val binaryInt = r.binaryInt
     val hashInt = r.hashInt
     val name = r.name
-    val storable = r.storable
-=======
-    val groundName = r.name
->>>>>>> b17f0c1e
+    val groundName = r.name
+    val storable = r.storable
     override def toString() = r.name
   }
 
@@ -66,11 +61,8 @@
     val binaryInt = r.binaryInt
     val hashInt = r.hashInt
     val name = r.name
-<<<<<<< HEAD
-    val storable = r.storable
-=======
     val groundName = r.groundName
->>>>>>> b17f0c1e
+    val storable = r.storable
     override def toString() = r.name
     def toChess = r
     def toDraughts: draughts.PromotableRole = sys.error("Not implemented for chess")
@@ -83,11 +75,8 @@
     val binaryInt = r.binaryInt
     val hashInt = r.hashInt
     val name = r.name
-<<<<<<< HEAD
+    val groundName = r.name
     val storable = false
-=======
-    val groundName = r.name
->>>>>>> b17f0c1e
     override def toString() = r.name
     def toDraughts = r
     def toChess: chess.PromotableRole = sys.error("Not implemented for draughts")
@@ -100,6 +89,7 @@
     val binaryInt = r.binaryInt
     val hashInt = r.hashInt
     val name = r.name
+    val groundName = r.name
     val storable = r.storable
     override def toString() = r.name
     def toDraughts: draughts.PromotableRole = sys.error("Not implemented for fairysf")
@@ -135,20 +125,13 @@
   def allByName(lib: GameLogic): Map[String, Role] = lib match {
     case GameLogic.Draughts() => draughts.Role.allByName.map{case(n, r) => (n, DraughtsRole(r))}
     case GameLogic.Chess() => chess.Role.allByName.map{case(n, r) => (n, ChessRole(r))}
-<<<<<<< HEAD
     case GameLogic.FairySF() => fairysf.Role.allByName.map{case(n, r) => (n, FairySFRole(r))}
-=======
   }
 
   def allByGroundName(lib: GameLogic): Map[String, Role] = lib match {
     case GameLogic.Draughts() => draughts.Role.allByName.map{case(n, r) => (n, DraughtsRole(r))}
     case GameLogic.Chess() => chess.Role.allByGroundName.map{case(n, r) => (n, ChessRole(r))}
-  }
-
-  def allByBinaryInt(lib: GameLogic): Map[Int, Role] = lib match {
-    case GameLogic.Draughts() => draughts.Role.allByBinaryInt.map{case(n, r) => (n, DraughtsRole(r))}
-    case GameLogic.Chess() => chess.Role.allByBinaryInt.map{case(n, r) => (n, ChessRole(r))}
->>>>>>> b17f0c1e
+    case GameLogic.FairySF() => fairysf.Role.allByGroundName.map{case(n, r) => (n, FairySFRole(r))}
   }
 
   def allPromotableByName(lib: GameLogic): Map[String, PromotableRole] = lib match {
@@ -187,6 +170,12 @@
     case GameLogic.FairySF()  => fairysf.Role.promotable(name).map(FairySFPromotableRole)
   }
 
+  def promotable(lib: GameLogic, name: Option[String]): Option[PromotableRole] = lib match {
+    case GameLogic.Draughts() => draughts.Role.promotable(name).map(DraughtsPromotableRole)
+    case GameLogic.Chess()    => chess.Role.promotable(name).map(ChessPromotableRole)
+    case GameLogic.FairySF()  => fairysf.Role.promotable(name).map(FairySFPromotableRole)
+  }
+
   def storable(lib: GameLogic): List[Role] = lib match {
     case GameLogic.Draughts() => List()
     case GameLogic.Chess()    => chess.Role.storable.map(ChessRole)
