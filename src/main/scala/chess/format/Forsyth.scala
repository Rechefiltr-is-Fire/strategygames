package strategygames.chess.format

import cats.implicits._
import strategygames.{ Player, Pocket, Pockets }
import strategygames.chess._
import strategygames.chess.variant.{ Standard, Variant }

/** Transform a game to standard Forsyth Edwards Notation
  * http://en.wikipedia.org/wiki/Forsyth%E2%80%93Edwards_Notation
  *
  * Crazyhouse & Threecheck extensions:
  * https://github.com/ddugovic/Stockfish/wiki/FEN-extensions
  * http://scidb.sourceforge.net/help/en/FEN.html#ThreeCheck
  */
object Forsyth {

  val initial = FEN("rnbqkbnr/pppppppp/8/8/8/8/PPPPPPPP/RNBQKBNR w KQkq - 0 1")

  def <<@(variant: Variant, fen: FEN): Option[Situation] =
    makeBoard(variant, fen) map { board =>
      val splitted    = fen.value split ' '
      val playerOption = splitted lift 1 flatMap (_ lift 0) flatMap Player.apply
      val situation = playerOption match {
        case Some(player)             => Situation(board, player)
        case _ if board.check(P2) => Situation(board, P2) // user in check will move first
        case _                       => Situation(board, P1)
      }
      splitted
        .lift(2)
        .fold(situation) { strCastles =>
          val (castles, unmovedRooks) = strCastles.foldLeft(Castles.none -> Set.empty[Pos]) {
            case ((c, r), ch) =>
              val player = Player.fromP1(ch.isUpper)
              val rooks = board
                .piecesOf(player)
                .collect {
                  case (pos, piece) if piece.is(Rook) && pos.rank == Rank.backRank(player) => pos
                }
                .toList
                .sortBy(_.file)
              (for {
                kingPos <- board.kingPosOf(player)
                rookPos <- (ch.toLower match {
                  case 'k'  => rooks.reverse.find(_ ?> kingPos)
                  case 'q'  => rooks.find(_ ?< kingPos)
                  case file => rooks.find(_.file.char == file)
                })
                side <- Side.kingRookSide(kingPos, rookPos)
              } yield (c.add(player, side), r + rookPos)).getOrElse((c, r))
          }

          val fifthRank   = if (situation.player == P1) Rank.Fifth else Rank.Fourth
          val sixthRank   = if (situation.player == P1) Rank.Sixth else Rank.Third
          val seventhRank = if (situation.player == P1) Rank.Seventh else Rank.Second
          val lastMove = for {
            pos <- splitted lift 3 flatMap Pos.fromKey
            if pos.rank == sixthRank
            orig = Pos(pos.file, seventhRank)
            dest = Pos(pos.file, fifthRank)
            if situation.board(dest).contains(Piece(!situation.player, Pawn)) &&
              situation.board(pos.file, sixthRank).isEmpty &&
              situation.board(orig).isEmpty
          } yield Uci.Move(orig, dest)

          situation withHistory {
            val history = History(
              lastMove = lastMove,
              positionHashes = Array.empty,
              castles = castles,
              unmovedRooks = UnmovedRooks(unmovedRooks)
            )
            val checkCount =
              splitted
                .lift(4)
                .flatMap(makeCheckCount(_, variant))
                .orElse(splitted.lift(6).flatMap(makeCheckCount(_,variant)))
            checkCount.fold(history)(history.withCheckCount)
          }
        } fixCastles
    }

  def <<(fen: FEN): Option[Situation] = <<@(Standard, fen)


  def makeCheckCount(str: String, gameVariant: Variant): Option[CheckCount] = {
      val numchecks = gameVariant match {
        case variant.FiveCheck => 5 
        case variant.ThreeCheck => 3
        case _ => 0
      }
      str.toList match {
        case '+' :: w :: '+' :: b :: Nil =>
          for {
            white <- w.toString.toIntOption if white <= numchecks
            black <- b.toString.toIntOption if black <= numchecks
          } yield CheckCount(black, white)
        case w :: '+' :: b :: Nil =>
          for {
            white <- w.toString.toIntOption if white <= numchecks
            black <- b.toString.toIntOption if black <= numchecks
          } yield CheckCount(numchecks - black, numchecks - white)
        case _ => None
      }
  }

  case class SituationPlus(situation: Situation, fullMoveNumber: Int) {

    def turns = fullMoveNumber * 2 - situation.player.fold(2, 1)
  }

  def <<<@(variant: Variant, fen: FEN): Option[SituationPlus] =
    <<@(variant, fen) map { sit =>
      val splitted       = fen.value.split(' ').drop(4).dropWhile(_.contains('+'))
      val fullMoveNumber = splitted lift 1 flatMap (_.toIntOption) map (_ max 1 min 500)
      val halfMoveClock  = splitted lift 0 flatMap (_.toIntOption) map (_ max 0 min 100)
      SituationPlus(
        halfMoveClock.map(sit.history.setHalfMoveClock).fold(sit)(sit.withHistory),
        fullMoveNumber | 1
      )
    }

  def <<<(fen: FEN): Option[SituationPlus] = <<<@(Standard, fen)

<<<<<<< HEAD
  def makeCheckCount(str: String): Option[CheckCount] =
    str.toList match {
      case '+' :: w :: '+' :: b :: Nil =>
        for {
          p1 <- w.toString.toIntOption if p1 <= 3
          p2 <- b.toString.toIntOption if p2 <= 3
        } yield CheckCount(p2, p1)
      case w :: '+' :: b :: Nil =>
        for {
          p1 <- w.toString.toIntOption if p1 <= 3
          p2 <- b.toString.toIntOption if p2 <= 3
        } yield CheckCount(3 - p2, 3 - p1)
      case _ => None
    }

=======
>>>>>>> 83a2039d
  // only cares about pieces positions on the board (first part of FEN string)
  def makeBoard(variant: Variant, fen: FEN): Option[Board] = {
    val (position, pockets) = fen.value.takeWhile(' ' !=) match {
      case word if word.count('/' ==) == 8 =>
        val splitted = word.split('/')
        splitted.take(8).mkString("/") -> splitted.lift(8)
      case word if word.contains('[') && word.endsWith("]") =>
        word.span('[' !=) match {
          case (position, pockets) => position -> pockets.stripPrefix("[").stripSuffix("]").some
        }
      case word => word -> None
    }
    makePiecesWithCrazyPromoted(position.toList, 0, 7) map { case (pieces, promoted) =>
      val board = Board(pieces, variant = variant)
      if (promoted.isEmpty) board else board.withCrazyData(_.copy(promoted = promoted))
    } map { board =>
      pockets.fold(board) { str =>
        val (p1, p2) = str.toList.flatMap(Piece.fromChar).partition(_ is P1)
        board.withCrazyData(
          _.copy(
            pockets = Pockets(
              p1 = Pocket(p1.map(_.role).map(strategygames.Role.ChessRole)),
              p2 = Pocket(p2.map(_.role).map(strategygames.Role.ChessRole))
            )
          )
        )
      }
    }
  }

  private def makePiecesWithCrazyPromoted(
      chars: List[Char],
      x: Int,
      y: Int
  ): Option[(List[(Pos, Piece)], Set[Pos])] =
    chars match {
      case Nil                               => Option((Nil, Set.empty))
      case '/' :: rest                       => makePiecesWithCrazyPromoted(rest, 0, y - 1)
      case c :: rest if '1' <= c && c <= '8' => makePiecesWithCrazyPromoted(rest, x + (c - '0').toInt, y)
      case c :: '~' :: rest =>
        for {
          pos                        <- Pos.at(x, y)
          piece                      <- Piece.fromChar(c)
          (nextPieces, nextPromoted) <- makePiecesWithCrazyPromoted(rest, x + 1, y)
        } yield (pos -> piece :: nextPieces, nextPromoted + pos)
      case c :: rest =>
        for {
          pos                        <- Pos.at(x, y)
          piece                      <- Piece.fromChar(c)
          (nextPieces, nextPromoted) <- makePiecesWithCrazyPromoted(rest, x + 1, y)
        } yield (pos -> piece :: nextPieces, nextPromoted)
    }

  def >>(situation: Situation): FEN = >>(SituationPlus(situation, 1))

  def >>(parsed: SituationPlus): FEN =
    parsed match {
      case SituationPlus(situation, _) => >>(Game(situation, turns = parsed.turns))
    }

  def >>(game: Game): FEN = FEN {
    {
      List(
        exportBoard(game.board) + exportCrazyPocket(game.board),
        game.player.letter,
        exportCastles(game.board),
        game.situation.enPassantSquare.map(_.toString).getOrElse("-"),
        game.halfMoveClock,
        game.fullMoveNumber
      ) ::: {
        if (game.board.variant == variant.ThreeCheck || game.board.variant == variant.FiveCheck) List(exportCheckCount(game.board))
        else List()
      }
    } mkString " "
  }

  def exportStandardPositionTurnCastlingEp(situation: Situation): String =
    List(
      exportBoard(situation.board),
      situation.player.letter,
      exportCastles(situation.board),
      situation.enPassantSquare.map(_.toString).getOrElse("-")
    ) mkString " "

  private def exportCheckCount(board: Board) =
    board.history.checkCount match {
      case CheckCount(p1, p2) => s"+$p2+$p1"
    }

  private def exportCrazyPocket(board: Board) =
    board.pocketData match {
      case Some(PocketData(pockets, _)) =>
        "/" +
          pockets.p1.roles.map(_.forsyth).map(_.toUpper).mkString +
          pockets.p2.roles.map(_.forsyth).mkString
      case _ => ""
    }

  implicit private val posOrdering = Ordering.by[Pos, File](_.file)

  private[chess] def exportCastles(board: Board): String = {

    lazy val wr = board.pieces.collect {
      case (pos, piece) if pos.rank == Rank.backRank(P1) && piece == Piece(P1, Rook) => pos
    }
    lazy val br = board.pieces.collect {
      case (pos, piece) if pos.rank == Rank.backRank(P2) && piece == Piece(P2, Rook) => pos
    }

    lazy val wur = board.unmovedRooks.pos.filter(_.rank == Rank.backRank(P1))
    lazy val bur = board.unmovedRooks.pos.filter(_.rank == Rank.backRank(P2))

    {
      // castling rights with inner rooks are represented by their file name
      (if (board.castles.p1KingSide && wr.nonEmpty && wur.nonEmpty)
         (if (wur contains wr.max) "K" else wur.max.file.toUpperCaseString)
       else "") +
        (if (board.castles.p1QueenSide && wr.nonEmpty && wur.nonEmpty)
           (if (wur contains wr.min) "Q" else wur.min.file.toUpperCaseString)
         else "") +
        (if (board.castles.p2KingSide && br.nonEmpty && bur.nonEmpty)
           (if (bur contains br.max) "k" else bur.max.file)
         else "") +
        (if (board.castles.p2QueenSide && br.nonEmpty && bur.nonEmpty)
           (if (bur contains br.min) "q" else bur.min.file)
         else "")
    } match {
      case "" => "-"
      case n  => n
    }
  }

  def exportBoard(board: Board): String = {
    val fen   = new scala.collection.mutable.StringBuilder(70)
    var empty = 0
    for (y <- Rank.allReversed) {
      empty = 0
      for (x <- File.all) {
        board(x, y) match {
          case None => empty = empty + 1
          case Some(piece) =>
            if (empty == 0) fen append piece.forsyth.toString
            else {
              fen append (empty.toString + piece.forsyth)
              empty = 0
            }
            if (piece.role != Pawn && board.pocketData.fold(false)(_.promoted.contains(Pos(x, y))))
              fen append '~'
        }
      }
      if (empty > 0) fen append empty
      if (y > Rank.First) fen append '/'
    }
    fen.toString
  }

  def boardAndPlayer(situation: Situation): String =
    boardAndPlayer(situation.board, situation.player)

  def boardAndPlayer(board: Board, turnPlayer: Player): String =
    s"${exportBoard(board)} ${turnPlayer.letter}"
}<|MERGE_RESOLUTION|>--- conflicted
+++ resolved
@@ -91,14 +91,14 @@
       str.toList match {
         case '+' :: w :: '+' :: b :: Nil =>
           for {
-            white <- w.toString.toIntOption if white <= numchecks
-            black <- b.toString.toIntOption if black <= numchecks
-          } yield CheckCount(black, white)
+            p1 <- w.toString.toIntOption if p1 <= numchecks
+            p2 <- b.toString.toIntOption if p2 <= numchecks
+          } yield CheckCount(p2, p1)
         case w :: '+' :: b :: Nil =>
           for {
-            white <- w.toString.toIntOption if white <= numchecks
-            black <- b.toString.toIntOption if black <= numchecks
-          } yield CheckCount(numchecks - black, numchecks - white)
+            p1 <- w.toString.toIntOption if p1 <= numchecks
+            p2 <- b.toString.toIntOption if p2 <= numchecks
+          } yield CheckCount(numchecks - p2, numchecks - p1)
         case _ => None
       }
   }
@@ -121,24 +121,6 @@
 
   def <<<(fen: FEN): Option[SituationPlus] = <<<@(Standard, fen)
 
-<<<<<<< HEAD
-  def makeCheckCount(str: String): Option[CheckCount] =
-    str.toList match {
-      case '+' :: w :: '+' :: b :: Nil =>
-        for {
-          p1 <- w.toString.toIntOption if p1 <= 3
-          p2 <- b.toString.toIntOption if p2 <= 3
-        } yield CheckCount(p2, p1)
-      case w :: '+' :: b :: Nil =>
-        for {
-          p1 <- w.toString.toIntOption if p1 <= 3
-          p2 <- b.toString.toIntOption if p2 <= 3
-        } yield CheckCount(3 - p2, 3 - p1)
-      case _ => None
-    }
-
-=======
->>>>>>> 83a2039d
   // only cares about pieces positions on the board (first part of FEN string)
   def makeBoard(variant: Variant, fen: FEN): Option[Board] = {
     val (position, pockets) = fen.value.takeWhile(' ' !=) match {
