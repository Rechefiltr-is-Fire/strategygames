--- conflicted
+++ resolved
@@ -35,11 +35,7 @@
         d.piece.role == ShogiPawn && {
           val kingPos = situation.board.posMap
             .get(
-<<<<<<< HEAD
-              Piece(!situation.player, kingPiece)
-=======
               Piece(!situation.player, ShogiKing)
->>>>>>> 10dae631
             )
             .flatMap(_.headOption)
           Some(d.pos) == (situation.player match {
