package strategygames.fairysf
package variant

import strategygames.fairysf._
import strategygames.GameFamily

case object Shogi
    extends Variant(
      id = 1,
      key = "shogi",
      name = "Shogi",
      standardInitialPosition = true,
      fairysfName = FairySFName("shogi"),
      boardSize = Board.Dim9x9
    ) {

  def gameFamily: GameFamily = GameFamily.Shogi()

  override def dropsVariant = true

  def perfIcon: Char = 's'
  def perfId: Int    = 200

  override def baseVariant: Boolean = true

  override val kingPiece: Option[Role] = Some(ShogiKing)

  //cache this rather than checking with the API everytime
  override def initialFen =
    format.FEN("lnsgkgsnl/1r5b1/ppppppppp/9/9/9/PPPPPPPPP/1B5R1/LNSGKGSNL[-] w 0 1")

  //manually calculated where might put king in mate
  //this was done for optimisation but could go back to just checking the api lots?
  override def validDrops(situation: Situation): List[Drop] =
    super
      .validDrops(situation)
      .filterNot(d =>
        d.piece.role == ShogiPawn && {
          val kingPos = situation.board.posMap
            .get(
<<<<<<< HEAD
              Piece(!situation.player, kingPiece)
=======
              Piece(!situation.player, ShogiKing)
>>>>>>> 10dae631
            )
            .flatMap(_.headOption)
          Some(d.pos) == (situation.player match {
            case P1 => kingPos.flatMap(_.down)
            case P2 => kingPos.flatMap(_.up)
          })
        } && situation.board.apiPosition.makeMoves(List(d.toUci.uci)).gameResult == GameResult.Checkmate()
      )

}<|MERGE_RESOLUTION|>--- conflicted
+++ resolved
@@ -38,11 +38,7 @@
         d.piece.role == ShogiPawn && {
           val kingPos = situation.board.posMap
             .get(
-<<<<<<< HEAD
-              Piece(!situation.player, kingPiece)
-=======
               Piece(!situation.player, ShogiKing)
->>>>>>> 10dae631
             )
             .flatMap(_.headOption)
           Some(d.pos) == (situation.player match {
