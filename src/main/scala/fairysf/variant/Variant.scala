--- conflicted
+++ resolved
@@ -162,15 +162,9 @@
 
   // In most variants, the winner is the last player to have played
   // perpetual is the opposite. would need to recheck this for new variants
-<<<<<<< HEAD
   def winner(situation: Situation): Option[Player] =
-    if (situation.checkMate || specialEnd(situation)) Option(!situation.player)
+    if (situation.checkMate || situation.staleMate) Option(!situation.player)
     else if (situation.perpetual) Option(situation.player)
-=======
-  def winner(situation: Situation): Option[Color] =
-    if (situation.checkMate || situation.staleMate) Option(!situation.color)
-    else if (situation.perpetual) Option(situation.color)
->>>>>>> 1ab9f214
     else None
 
   @nowarn def specialEnd(situation: Situation) = false
