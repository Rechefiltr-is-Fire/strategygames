--- conflicted
+++ resolved
@@ -19,13 +19,9 @@
     case (GameLogic.Chess(), Variant.Chess(variant))
       => strategygames.chess.format.UciDump(moves, initialFen.map(_.toChess), variant)
     case (GameLogic.FairySF(), Variant.FairySF(variant))
-<<<<<<< HEAD
-      => strategygames.fairysf.format.UciDump.apply(moves, initialFen.map(_.toFairySF), variant)
+      => strategygames.fairysf.format.UciDump(moves, initialFen.map(_.toFairySF), variant)
     case (GameLogic.Mancala(), Variant.Mancala(variant))
-      => strategygames.mancala.format.UciDump.apply(moves, initialFen.map(_.toMancala), variant)
-=======
-      => strategygames.fairysf.format.UciDump(moves, initialFen.map(_.toFairySF), variant)
->>>>>>> 0ccd53bf
+      => strategygames.mancala.format.UciDump(moves, initialFen.map(_.toMancala), variant)
     case _ => sys.error("Mismatched gamelogic types 12")
   }
 
