--- conflicted
+++ resolved
@@ -8,12 +8,9 @@
     case GameLib.Chess => Color.Chess(chess.White)
   }
 
-<<<<<<< HEAD
   def Black(lib: GameLib) = lib match {
-    case GameLib.Draughts => Color.Draughts(draughts.White)
-    case GameLib.Chess => Color.Chess(chess.White)
+    case GameLib.Draughts => Color.Draughts(draughts.Black)
+    case GameLib.Chess => Color.Chess(chess.Black)
   }
 
-=======
->>>>>>> b429924d
 }