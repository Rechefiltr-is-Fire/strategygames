--- conflicted
+++ resolved
@@ -389,46 +389,28 @@
     }
     "read" in {
       "no checks" in {
-<<<<<<< HEAD
-        f <<< FEN("rnb1kbnr/pppp1ppp/8/4p3/4PP1q/8/PPPPK1PP/RNBQ1BNR b kq - 2 3") must beSome.like { s =>
+        f.<<<@(ThreeCheck, FEN("rnb1kbnr/pppp1ppp/8/4p3/4PP1q/8/PPPPK1PP/RNBQ1BNR b kq - 2 3")) must beSome.like { s =>
           s.situation.board.history.checkCount.p1 must_== 0
           s.situation.board.history.checkCount.p2 must_== 0
         }
       }
       "explicitely no checks" in {
-        f <<< FEN("rnb1kbnr/pppp1ppp/8/4p3/4PP1q/8/PPPPK1PP/RNBQ1BNR b kq - 2 3 +0+0") must beSome.like { s =>
+        f.<<<@(ThreeCheck, FEN("rnb1kbnr/pppp1ppp/8/4p3/4PP1q/8/PPPPK1PP/RNBQ1BNR b kq - 2 3 +0+0")) must beSome.like { s =>
           s.situation.board.history.checkCount.p1 must_== 0
           s.situation.board.history.checkCount.p2 must_== 0
         }
       }
       "checks" in {
-        f <<< FEN("rnb1kbnr/pppp1ppp/8/4p3/4PP1q/8/PPPPK1PP/RNBQ1BNR b kq - 2 3 +1+2") must beSome.like { s =>
+        f.<<<@(ThreeCheck, FEN("rnb1kbnr/pppp1ppp/8/4p3/4PP1q/8/PPPPK1PP/RNBQ1BNR b kq - 2 3 +1+2")) must beSome.like { s =>
           s.situation.board.history.checkCount.p1 must_== 2
           s.situation.board.history.checkCount.p2 must_== 1
-=======
-        f.<<<@(ThreeCheck, FEN("rnb1kbnr/pppp1ppp/8/4p3/4PP1q/8/PPPPK1PP/RNBQ1BNR b kq - 2 3")) must beSome.like { s =>
-          s.situation.board.history.checkCount.white must_== 0
-          s.situation.board.history.checkCount.black must_== 0
-        }
-      }
-      "explicitely no checks" in {
-        f.<<<@(ThreeCheck, FEN("rnb1kbnr/pppp1ppp/8/4p3/4PP1q/8/PPPPK1PP/RNBQ1BNR b kq - 2 3 +0+0")) must beSome.like { s =>
-          s.situation.board.history.checkCount.white must_== 0
-          s.situation.board.history.checkCount.black must_== 0
-        }
-      }
-      "checks" in {
-        f.<<<@(ThreeCheck, FEN("rnb1kbnr/pppp1ppp/8/4p3/4PP1q/8/PPPPK1PP/RNBQ1BNR b kq - 2 3 +1+2")) must beSome.like { s =>
-          s.situation.board.history.checkCount.white must_== 2
-          s.situation.board.history.checkCount.black must_== 1
->>>>>>> 83a2039d
         }
       }
       "winboard checks" in {
         f.<<<@(ThreeCheck, FEN("r1bqkbnr/pppp1Qpp/2n5/4p3/4P3/8/PPPP1PPP/RNB1KBNR b KQkq - 2+3 0 3")) must beSome.like {
           s =>
-            s.situation.board.history.checkCount.white must_== 0
-            s.situation.board.history.checkCount.black must_== 1
+            s.situation.board.history.checkCount.p1 must_== 0
+            s.situation.board.history.checkCount.p2 must_== 1
         }
       }
     }
@@ -452,20 +434,20 @@
     "read" in {
       "no checks" in {
         f.<<<@(FiveCheck,FEN("rnb1kbnr/pppp1ppp/8/4p3/4PP1q/8/PPPPK1PP/RNBQ1BNR b kq - 2 3")) must beSome.like { s =>
-          s.situation.board.history.checkCount.white must_== 0
-          s.situation.board.history.checkCount.black must_== 0
+          s.situation.board.history.checkCount.p1 must_== 0
+          s.situation.board.history.checkCount.p2 must_== 0
         }
       }
       "explicitely no checks" in {
         f.<<<@(FiveCheck,FEN("rnb1kbnr/pppp1ppp/8/4p3/4PP1q/8/PPPPK1PP/RNBQ1BNR b kq - 2 3 +0+0")) must beSome.like { s =>
-          s.situation.board.history.checkCount.white must_== 0
-          s.situation.board.history.checkCount.black must_== 0
+          s.situation.board.history.checkCount.p1 must_== 0
+          s.situation.board.history.checkCount.p2 must_== 0
         }
       }
       "checks" in {
         f.<<<@(FiveCheck,FEN("rnb1kbnr/pppp1ppp/8/4p3/4PP1q/8/PPPPK1PP/RNBQ1BNR b kq - 2 3 +1+2")) must beSome.like { s =>
-          s.situation.board.history.checkCount.white must_== 2
-          s.situation.board.history.checkCount.black must_== 1
+          s.situation.board.history.checkCount.p1 must_== 2
+          s.situation.board.history.checkCount.p2 must_== 1
         }
       }
       "winboard checks" in {
