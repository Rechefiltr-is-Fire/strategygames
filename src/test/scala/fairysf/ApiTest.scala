package strategygames.fairysf

import org.specs2.matcher.ValidatedMatchers
import org.specs2.mutable.Specification

class FairyStockfishApiTest extends Specification with ValidatedMatchers {

  "Shogi initial fen" should {
    "be valid" in {
      Api.validateFEN(
        variant.Shogi.fairysfName.name,
        variant.Shogi.initialFen.value
      ) must_== true
    }
    "return confirm sufficient material for both sides" in {
      Api.insufficientMaterial(
        variant.Shogi.fairysfName.name,
        variant.Shogi.initialFen.value
      ) must_== ((false, false))
    }
    "not be game end" in {
      Api.gameEnd(
        variant.Shogi.fairysfName.name,
        variant.Shogi.initialFen.value
      ) must_== false
    }
  }

  "Shogi initial fen minus middle rank" should {
    "be invalid" in {
      Api.validateFEN(
        variant.Shogi.fairysfName.name,
        "lnsgkgsnl/1r5b1/ppppppppp/9/9/PPPPPPPPP/1B5R1/LNSGKGSNL[-] w 0 1"
      ) must_== false
    }
  }

  "Random string" should {
    "be invalid fen" in {
      Api.validateFEN(
        variant.Shogi.fairysfName.name,
        "I'm a Shogi FEN! (not)"
      ) must_== false
    }
  }

  "Chess black Checkmate FEN" should {
    "be game end" in {
      Api.gameEnd(
        "chess",
        "rnb1kbnr/pppp1ppp/8/4p3/5PPq/8/PPPPP2P/RNBQKBNR w KQkq - 1 3"
      ) must_== true
      Api.gameResult(
        "chess",
        "rnb1kbnr/pppp1ppp/8/4p3/5PPq/8/PPPPP2P/RNBQKBNR w KQkq - 1 3",
      ) must_== GameResult.Checkmate()
      Api.gameResult(
        "chess",
        "r1bqkbnr/1ppppQ1p/p1n3p1/8/2B1P3/8/PPPP1PPP/RNB1K1NR b KQkq - 0 4",
      ) must_== GameResult.Checkmate()
    }
  }

  "Shogi Checkmate FEN" should {
    //https://www.pychess.org/cdRztJdY?ply=74
    val checkmateFen = "l2g1g1nl/5sk2/3p1p1p1/p3p1p1p/1n2n4/P4PP1P/1P1sPK1P1/5sR1+r/L4+p1N1[GPSBBglpp] w - - 4 38"
    "be game end" in {
      Api.gameEnd(
        variant.Shogi.fairysfName.name,
        checkmateFen
      ) must_== true
    }
    "be checkmate" in {
      Api.gameResult(
        variant.Shogi.fairysfName.name,
        checkmateFen
      ) must_== GameResult.Checkmate()
    }
    "have no legal moves" in {
      Api.legalMoves(
        variant.Shogi.fairysfName.name,
        checkmateFen
      ).size must_== 0L
    }
  }

  "Shogi fools mate moves" should {
    val foolsFEN = "lnsg1gsnl/5rkb1/ppppppp+Pp/9/9/9/PPPPPPP1P/1B5R1/LNSGKGSNL[P] b - - 0 4"
    "produce fools mate fen" in {
      Api.fenFromMoves(
        variant.Shogi.fairysfName.name,
        variant.Shogi.initialFen.value,
        Some(List("h3h4", "e9f8", "h4h5", "f8g8", "h5h6", "b8f8", "h6h7+"))
      ).value must_== foolsFEN
    }
    "be game end" in {
      Api.gameEnd(
        variant.Shogi.fairysfName.name,
        foolsFEN
      ) must_== true
    }
    "be checkmate" in {
      Api.gameResult(
        variant.Shogi.fairysfName.name,
        foolsFEN,
      ) must_== GameResult.Checkmate()
    }
    "have no legal moves" in {
      Api.legalMoves(
        variant.Shogi.fairysfName.name,
        foolsFEN,
      ).size must_== 0L
    }
  }

  "Chess stalemate is draw" should {
    val stalemateFEN = "5bnr/4p1pq/4Qpkr/7p/7P/4P3/PPPP1PP1/RNB1KBNR b KQ - 2 10"
    "moves produce stalemate fen" in {
      Api.fenFromMoves(
        "chess",
        "rnbqkbnr/pppppppp/8/8/8/8/PPPPPPPP/RNBQKBNR w KQkq - 0 1",
        Some(List("e2e3", "a7a5", "d1h5", "a8a6", "h5a5", "h7h5", "a5c7", "a6h6", "h2h4", "f7f6", "c7d7", "e8f7", "d7b7", "d8d3", "b7b8", "d3h7", "b8c8", "f7g6", "c8e6"))
      ).value must_== stalemateFEN
    }
    "have no legal moves" in {
      Api.legalMoves(
        "chess",
        stalemateFEN,
      ).size must_== 0L
    }
    "be game end" in {
      Api.gameEnd(
        "chess",
        stalemateFEN
      ) must_== true
    }
    "be stalemate" in {
      Api.gameResult(
        "chess",
        stalemateFEN,
      ) must_== GameResult.Draw()
    }
  }

  "Shogi stalemate is win" should {
    val stalemateFEN = "8l/8k/9/8P/9/2P6/PP1PPPP2/1B5R1/LNSGKGSNL[] b - - 0 2"
    "be a valid fen" in {
      Api.validateFEN(
        variant.Shogi.fairysfName.name,
        stalemateFEN
      ) must_== true
    }
    "have no legal moves" in {
      Api.legalMoves(
        variant.Shogi.fairysfName.name,
        stalemateFEN,
      ).size must_== 0L
    }
    "be game end" in {
      Api.gameEnd(
        variant.Shogi.fairysfName.name,
        stalemateFEN
      ) must_== true
    }
    "be checkmate" in {
      Api.gameResult(
        variant.Shogi.fairysfName.name,
        stalemateFEN,
      ) must_== GameResult.Checkmate()
    }
  }

  "Chess king only" should {
    val insufficientMaterialFEN = "4k3/8/8/8/8/8/PPPPPPPP/RNBQKBNR w KQ - 0 1"
    "have insufficient material" in {
      Api.insufficientMaterial(
        "chess",
        insufficientMaterialFEN
      ) must_== ((false, true))
    }
  }

  "Shogi king only" should {
    val insufficientMaterialFEN = "8k/9/9/9/9/9/PPPPPPPPP/1B5R1/LNSGKGSNL[LNSGGSNLBRPPPPPPPPP] b - - 0 2"
    "never have insufficient material" in {
      Api.insufficientMaterial(
        variant.Shogi.fairysfName.name,
        insufficientMaterialFEN
<<<<<<< HEAD
      ) must_== (false, false)
=======
      ) must_== ((false, false))
>>>>>>> 5d6798fc
    }
  }

  "availableVariants" should {
    "should have shogi" in {
      Api.availableVariants().filter(_=="shogi").size must_== 1
    }
    "should have xiangqi" in {
      Api.availableVariants().filter(_=="xiangqi").size must_== 1
    }
    "should not have my little pony" in {
      Api.availableVariants().filter(_=="my little pony").size must_== 0
    }
  }
}<|MERGE_RESOLUTION|>--- conflicted
+++ resolved
@@ -186,11 +186,7 @@
       Api.insufficientMaterial(
         variant.Shogi.fairysfName.name,
         insufficientMaterialFEN
-<<<<<<< HEAD
-      ) must_== (false, false)
-=======
       ) must_== ((false, false))
->>>>>>> 5d6798fc
     }
   }
 
