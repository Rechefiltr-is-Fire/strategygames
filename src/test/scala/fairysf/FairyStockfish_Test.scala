package strategygames.fairysf

import org.playstrategy.FairyStockfish

import org.specs2.matcher.ValidatedMatchers
import org.specs2.mutable.Specification

class FairyStockfishTest extends Specification with ValidatedMatchers {

  FairyStockfish.init()
  val emptyMoves = new FairyStockfish.VectorOfStrings()

  "Shogi initial fen" should {
    "be expected string" in {
      format.FEN(
        "lnsgkgsnl/1r5b1/ppppppppp/9/9/9/PPPPPPPPP/1B5R1/LNSGKGSNL[-] w 0 1"
      ) must_== variant.Shogi.initialFen
    }
  }


  "Shogi initial fen" should {
    "be valid" in {
      FairyStockfish.validateFEN(
        variant.Shogi.fairysfName.name,
        variant.Shogi.initialFen.value
      ) must_== true
    }
  }

  "Shogi initial fen minus middle rank" should {
    "be invalid" in {
      FairyStockfish.validateFEN(
        variant.Shogi.fairysfName.name,
        "lnsgkgsnl/1r5b1/ppppppppp/9/9/PPPPPPPPP/1B5R1/LNSGKGSNL[-] w 0 1"
      ) must_== false
    }
  }

  "Random string" should {
    "be invalid fen" in {
      FairyStockfish.validateFEN(
        variant.Shogi.fairysfName.name,
        "I'm a Shogi FEN! (not)"
      ) must_== false
    }
  }

  "Shogi initial FEN" should {
    "not be game end" in {
      FairyStockfish.isImmediateGameEnd(
        variant.Shogi.fairysfName.name,
        variant.Shogi.initialFen.value,
        emptyMoves
      ).get0() must_== false
    }
  }

  "Chess black Checkmate FEN" should {
    "be game end" in {
<<<<<<< HEAD
      FairyStockfish.init()
      FairyStockfish.gameResult(
        "chess",
        //https://www.pychess.org/cdRztJdY?ply=74
        "rnb1kbnr/pppp1ppp/8/4p3/5PPq/8/PPPPP2P/RNBQKBNR w KQkq - 1 3",
        emptyMoves
      ) must_== -32000L
      FairyStockfish.gameResult(
        "chess",
        //https://www.pychess.org/cdRztJdY?ply=74
        "r1bqkbnr/1ppppQ1p/p1n3p1/8/2B1P3/8/PPPP1PPP/RNB1K1NR b KQkq - 0 4",
        emptyMoves
      ) must_== -32000L
    }
  }
  "Shogi Checkmate FEN" should {
    "have no legal moves" in {
      FairyStockfish.init()
      FairyStockfish.getLegalMoves(
=======
      FairyStockfish.isImmediateGameEnd(
>>>>>>> 9bd945e2
        variant.Shogi.fairysfName.name,
        //https://www.pychess.org/cdRztJdY?ply=74
        "l2g1g1nl/5sk2/3p1p1p1/p3p1p1p/1n2n4/P4PP1P/1P1sPK1P1/5sR1+r/L4+p1N1[GPSBBglpp] w - - 4 38",
        emptyMoves
      ).size() must_== 0L
    }
  }

}<|MERGE_RESOLUTION|>--- conflicted
+++ resolved
@@ -58,7 +58,6 @@
 
   "Chess black Checkmate FEN" should {
     "be game end" in {
-<<<<<<< HEAD
       FairyStockfish.init()
       FairyStockfish.gameResult(
         "chess",
@@ -78,9 +77,6 @@
     "have no legal moves" in {
       FairyStockfish.init()
       FairyStockfish.getLegalMoves(
-=======
-      FairyStockfish.isImmediateGameEnd(
->>>>>>> 9bd945e2
         variant.Shogi.fairysfName.name,
         //https://www.pychess.org/cdRztJdY?ply=74
         "l2g1g1nl/5sk2/3p1p1p1/p3p1p1p/1n2n4/P4PP1P/1P1sPK1P1/5sR1+r/L4+p1N1[GPSBBglpp] w - - 4 38",
