package strategygames.mancala
import strategygames.Player

import org.specs2.matcher.ValidatedMatchers
import org.specs2.mutable.Specification

class OwareFenTest extends Specification with ValidatedMatchers {

    "OwarestoneArray from initial fen" should {
        val fen = variant.Oware.initialFen
        "be valid" in {
        fen.owareStoneArray must_== Array(4,4,4,4,4,4,4,4,4,4,4,4)
        }
    }

    "Initial fen scores and starting player" should {
        val fen = variant.Oware.initialFen
        "player 1 score be 0" in {
        fen.player1Score must_== 0
        }
        "player 2 score be 0" in {
        fen.player2Score must_== 0
        }
        "Starting player is South" in {
        fen.player must_== Some(Player.P1)
        }
    }

    "fen 1s,1s,4s,4s,4s,4s/4s,4s,1s,1s,4s,4s 4 8 N" should {
        val fen = strategygames.mancala.format.FEN("1s,1s,4s,4s,4s,4s/4s,4s,1s,1s,4s,4s 4 8 N")
        "player 1 score be 4" in {
        fen.player1Score must_== 4
        }
        "player 2 score be 8" in {
        fen.player2Score must_== 8
        }
        "Player turn is North" in {
        fen.player must_== Some(Player.P2)
        }
        "OwarestoneArray" in {
        fen.owareStoneArray must_== Array(4,4,1,1,4,4,4,4,4,4,1,1)
        }
    }

<<<<<<< HEAD
    "fen 5,13s/4s,1,1s,2,3s a B S" should {
        val fen = strategygames.mancala.format.FEN("5,13s/4s,1,1s,2,3s 27 2 S")
        "player 1 score be 4" in {
=======
    "fen 5M/D1A2C a B S" should {
        val fen = strategygames.mancala.format.FEN("5M/D1A2C a B S")
        "player 1 score be 27" in {
>>>>>>> 5352600d
        fen.player1Score must_== 27
        }
        "player 2 score be 2" in {
        fen.player2Score must_== 2
        }
        "Player turn is South" in {
        fen.player must_== Some(Player.P1)
        }
        "OwarestoneArray" in {
        fen.owareStoneArray must_== Array(4,0,1,0,0,3,13,0,0,0,0,0)
        }
    }
    "fen DDDEEE/DDDD1E 0 0 N " should {
        val fen = strategygames.mancala.format.FEN("DDDEEE/DDDD1E 0 0 N")
        "player 1 score be 0" in {
        fen.player1Score must_== 0
        }
        "player 2 score be 0" in {
        fen.player2Score must_== 0
        }
        "Player turn is South" in {
        fen.player must_== Some(Player.P2)
        }
        "OwarestoneArray" in {
        fen.owareStoneArray must_== Array(4,4,4,4,0,5,5,5,5,4,4,4)
        }
    }
    
}<|MERGE_RESOLUTION|>--- conflicted
+++ resolved
@@ -42,15 +42,9 @@
         }
     }
 
-<<<<<<< HEAD
     "fen 5,13s/4s,1,1s,2,3s a B S" should {
         val fen = strategygames.mancala.format.FEN("5,13s/4s,1,1s,2,3s 27 2 S")
-        "player 1 score be 4" in {
-=======
-    "fen 5M/D1A2C a B S" should {
-        val fen = strategygames.mancala.format.FEN("5M/D1A2C a B S")
         "player 1 score be 27" in {
->>>>>>> 5352600d
         fen.player1Score must_== 27
         }
         "player 2 score be 2" in {
@@ -63,8 +57,8 @@
         fen.owareStoneArray must_== Array(4,0,1,0,0,3,13,0,0,0,0,0)
         }
     }
-    "fen DDDEEE/DDDD1E 0 0 N " should {
-        val fen = strategygames.mancala.format.FEN("DDDEEE/DDDD1E 0 0 N")
+    "fen 4s,4s,4s,5s,5s,5s/4s,4s,4s,4s,1,5s 0 0 N " should {
+        val fen = strategygames.mancala.format.FEN("4s,4s,4s,5s,5s,5s/4s,4s,4s,4s,1,5s 0 0 N")
         "player 1 score be 0" in {
         fen.player1Score must_== 0
         }
